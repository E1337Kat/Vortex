import { IAttributeState } from '../../types/IAttributeState';
import { ITableAttribute } from '../../types/ITableAttribute';
import { SortDirection } from '../../types/SortDirection';
import getAttr from '../../util/getAttr';

import { TH } from './MyTable';
import SortIndicator from './SortIndicator';

import * as I18next from 'i18next';
import * as _ from 'lodash';
import * as React from 'react';

export interface IHeaderProps {
  className: string;
  attribute: ITableAttribute;
  state: IAttributeState;
  doFilter: boolean;
  onSetSortDirection: (id: string, dir: SortDirection) => void;
  onSetFilter: (id?: string, filter?: any) => void;
  t: I18next.TranslationFunction;
}

function nextDirection(direction: SortDirection): SortDirection {
  switch (direction) {
    case 'asc': return 'desc';
    default: return 'asc';
  }
}

class HeaderCell extends React.Component<IHeaderProps, {}> {
  private mMinWidth: number = -1;
  private mRef: HTMLDivElement = null;

  public shouldComponentUpdate(newProps: IHeaderProps) {
    // TODO: state is a new object every call, needs to be fixed in Table.tsx
    return (this.props.attribute !== newProps.attribute)
             || !_.isEqual(this.props.state, newProps.state)
             || (this.props.doFilter !== newProps.doFilter)
             || (this.props.children !== (newProps as any).children);
  }

  public render(): JSX.Element {
    const { t, attribute, className, doFilter } = this.props;
    const style = {};
    if (this.mMinWidth >= 0) {
      style['minWidth'] = this.mMinWidth;
    }
    return (
      <TH
        className={`table-header-cell ${className}`}
        key={attribute.id}
        domRef={this.setRef}
        style={style}
      >
        <div style={{ display: 'flex', flexDirection: 'column' }}>
          <div
            className='flex-fill'
            style={{ display: 'flex', flexDirection: 'row' }}
            onClick={this.cycleDirection}
          >
            <p style={{ margin: 0 }}>{t(attribute.name)}</p>
            <div style={{ whiteSpace: 'nowrap' }}>
            {attribute.isSortable ? this.renderSortIndicator() : null}
            </div>
          </div>
          {doFilter ? this.props.children : null}
        </div>
      </TH>
    );
  }
  
  public updateWidth() {
    if (this.mRef !== null) {
      if (this.mRef.clientWidth > this.mMinWidth) {
        this.mMinWidth = this.mRef.clientWidth;
      }
    }
  }

  private renderSortIndicator(): JSX.Element {
    const { state } = this.props;

    const direction: SortDirection = getAttr(state, 'sortDirection', 'none') as SortDirection;

    return (
      <SortIndicator direction={direction} onSetDirection={this.setDirection}/>
    );
  }

<<<<<<< HEAD
=======
  private renderFilterIndicator(): JSX.Element {
    const { t, attribute } = this.props;
    return (
      <IconButton
        id={`btn-filter-${attribute.id}`}
        className='btn-table-filter'
        icon='filter'
        tooltip={t('Filter')}
        onClick={this.toggleFilter}
      />
    );
  }

  private setRef = (ref: HTMLDivElement) => {
    this.mRef = ref;
  }

>>>>>>> 2191cef6
  private cycleDirection = () => {
    const { attribute, onSetSortDirection, state } = this.props;
    if (attribute.isSortable) {
      const direction: SortDirection = getAttr(state, 'sortDirection', 'none') as SortDirection;
      onSetSortDirection(attribute.id, nextDirection(direction));
    }
  }

  private setDirection = (dir: SortDirection) => {
    const { attribute, onSetSortDirection } = this.props;
    onSetSortDirection(attribute.id, dir);
  }
}

export default HeaderCell;<|MERGE_RESOLUTION|>--- conflicted
+++ resolved
@@ -87,26 +87,10 @@
     );
   }
 
-<<<<<<< HEAD
-=======
-  private renderFilterIndicator(): JSX.Element {
-    const { t, attribute } = this.props;
-    return (
-      <IconButton
-        id={`btn-filter-${attribute.id}`}
-        className='btn-table-filter'
-        icon='filter'
-        tooltip={t('Filter')}
-        onClick={this.toggleFilter}
-      />
-    );
-  }
-
   private setRef = (ref: HTMLDivElement) => {
     this.mRef = ref;
   }
 
->>>>>>> 2191cef6
   private cycleDirection = () => {
     const { attribute, onSetSortDirection, state } = this.props;
     if (attribute.isSortable) {
