import {addNotification} from '../../actions/notifications';
import {IExtensionApi} from '../../types/IExtensionContext';
import { ProcessCanceled } from '../../util/CustomErrors';
import * as fs from '../../util/fs';
import getNormalizeFunc, {Normalize} from '../../util/getNormalizeFunc';
import {log} from '../../util/log';
import { getSafe } from '../../util/storeHelper';

import {
  IDeployedFile,
  IDeploymentMethod,
  IFileChange,
} from './types/IDeploymentMethod';
import {IMod} from './types/IMod';

import * as Promise from 'bluebird';
import * as I18next from 'i18next';
import * as _ from 'lodash';
import * as path from 'path';
import turbowalk from 'turbowalk';

interface IDeployment {
  [relPath: string]: IDeployedFile;
}

// TODO: guess I need to pull this out of the linking activator as the deployment
//   code needs to know about these files when merging archives
export const BACKUP_TAG = '.vortex_backup';

interface IDeploymentContext {
  previousDeployment: IDeployment;
  newDeployment: IDeployment;
}

/**
 * base class for mod activators that use some form of file-based linking
 * (which is probably all of them)
 */
abstract class LinkingActivator implements IDeploymentMethod {
  public static TAG_NAME = '__delete_if_empty';

  public id: string;
  public name: string;
  public description: string;

  private mApi: IExtensionApi;
  private mNormalize: Normalize;

  private mContext: IDeploymentContext;

  constructor(id: string, name: string, description: string, api: IExtensionApi) {
    this.id = id;
    this.name = name;
    this.description = description;
    this.mApi = api;
  }

  public abstract isSupported(state: any, gameId: string, modTypeId: string): string;

  /**
   * if necessary, get user confirmation we should deploy now. Right now this
   * is used for activators that require elevation, since this will prompt an OS dialog
   * and we don't want auto-deployment to pop up a dialog that takes the focus away
   * from the application without having the user initiate it
   *
   * @returns {Promise<void>}
   * @memberof LinkingActivator
   */
  public userGate(): Promise<void> {
    return Promise.resolve();
  }

  public detailedDescription(t: I18next.TranslationFunction): string {
    return this.description;
  }

  public prepare(dataPath: string, clean: boolean, lastDeployment: IDeployedFile[]): Promise<void> {
    if (this.mContext !== undefined) {
      return Promise.reject(new ProcessCanceled('Deployment in progress'));
    }
    return getNormalizeFunc(dataPath, { unicode: false, separators: false, relative: false })
      .then(func => {
        this.mNormalize = func;
        this.mContext = {
          newDeployment: {},
          previousDeployment: {},
        };
        lastDeployment.forEach(file => {
          const key = this.mNormalize(file.relPath);
          this.mContext.previousDeployment[key] = file;
          if (!clean) {
            this.mContext.newDeployment[key] = file;
          }
        });
      });
  }

  public finalize(gameId: string,
                  dataPath: string,
                  installationPath: string,
                  progressCB?: (files: number, total: number) => void): Promise<IDeployedFile[]> {
    const state = this.mApi.store.getState();

    let added: string[];
    let removed: string[];
    let sourceChanged: string[];
    let contentChanged: string[];

    let errorCount: number = 0;

    // unlink all files that were removed or changed
    ({added, removed, sourceChanged, contentChanged} =
         this.diffActivation(this.mContext.previousDeployment, this.mContext.newDeployment));
    log('debug', 'deployment', {
      added: added.length,
      removed: removed.length,
      'source changed': sourceChanged.length,
      modified: contentChanged.length,
    });

    const total = added.length + removed.length + sourceChanged.length + contentChanged.length;
    let count = 0;
    let lastReported = 0;
    const progress = () => {
      if (progressCB !== undefined) {
        ++count;
        if ((count % 1000) === 0) {
          lastReported = count;
          progressCB(count, total);
        }
      }
    };

    return Promise.map([].concat(removed, sourceChanged, contentChanged),
                       key => {
                         const outputPath = path.join(
<<<<<<< HEAD
                             dataPath, previousDeployment[key].relPath);
                         const sourcePath = path.join(installationPath,
                             previousDeployment[key].source, previousDeployment[key].relPath);
                         return this.unlinkFile(outputPath, sourcePath)
=======
                             dataPath, this.mContext.previousDeployment[key].relPath);
                         return this.unlinkFile(outputPath)
>>>>>>> 0fe9b408
                             .catch(err => {
                               if (err.code !== 'ENOENT') {
                                 return Promise.reject(err);
                               }
                               // treat an ENOENT error for the unlink as if it was a success.
                               // The end result either way is the link doesn't exist now.
                             })
                             .then(() => fs.renameAsync(outputPath + BACKUP_TAG,
                                                        outputPath)
                                             .catch(() => undefined))
                             .then(() => {
                               progress();
                               delete this.mContext.previousDeployment[key];
                             })
                             .catch(err => {
                               log('warn', 'failed to unlink', {
                                 path: this.mContext.previousDeployment[key].relPath,
                                 error: err.message,
                               });
                               // need to make sure the deployment manifest
                               // reflects the actual state, otherwise we may
                               // leave files orphaned
                               this.mContext.newDeployment[key] =
                                this.mContext.previousDeployment[key];
                               let idx = sourceChanged.indexOf(key);
                               if (idx !== -1) {
                                 sourceChanged.splice(idx, 1);
                               } else {
                                 idx = contentChanged.indexOf(key);
                                 if (idx !== -1) {
                                   contentChanged.splice(idx, 1);
                                 }
                               }

                               ++errorCount;
                             });
                       })
        // then, (re-)link all files that were added
        .then(() => Promise.map(
                  added,
                  key => this.deployFile(key, installationPath, dataPath, false)
                             .catch(err => {
                               log('warn', 'failed to link', {
                                 link: this.mContext.newDeployment[key].relPath,
                                 source: this.mContext.newDeployment[key].source,
                                 error: err.message,
                               });
                               ++errorCount;
                             })
                            .then(() => progress()), { concurrency: 100 }))
        // then update modified files
        .then(() => Promise.map(
                  [].concat(sourceChanged, contentChanged),
                  (key: string) =>
                      this.deployFile(key, installationPath, dataPath, true)
                          .catch(err => {
                            log('warn', 'failed to link', {
                              link: this.mContext.newDeployment[key].relPath,
                              source: this.mContext.newDeployment[key].source,
                              error: err.message,
                            });
                            ++errorCount;
                          }).then(() => progress()), { concurrency: 100 }))
        .then(() => {
          if (errorCount > 0) {
            this.mApi.store.dispatch(addNotification({
              type: 'error',
              title: this.mApi.translate('Deployment failed'),
              message: this.mApi.translate(
                  '{{count}} files were not correctly deployed (see log for details).\n'
                  + 'The most likely reason is that files were locked by external applications '
                  + 'so please ensure no other application has a mod file open, then repeat '
                  + 'deployment.',
                  {replace: {count: errorCount}}),
            }));
          }

          const context = this.mContext;
          this.mContext = undefined;
          return Object.keys(context.previousDeployment)
              .map(key => context.previousDeployment[key]);
        })
        .tapCatch(() => {
          this.mContext = undefined;
        });
  }

  public activate(sourcePath: string, sourceName: string, dataPath: string,
                  blackList: Set<string>): Promise<void> {
    return turbowalk(sourcePath, entries => {
      entries.forEach(entry => {
        const relPath: string = path.relative(sourcePath, entry.filePath);
        if (!entry.isDirectory && !blackList.has(relPath)) {
          // mods are activated in order of ascending priority so
          // overwriting is fine here
          this.mContext.newDeployment[this.mNormalize(relPath)] = {
            relPath,
            source: sourceName,
            target: dataPath,
            time: entry.mtime * 1000,
          };
        }
      });
    });
  }

  public deactivate(installPath: string, dataPath: string,
                    mod: IMod): Promise<void> {
    const sourceBase = path.join(installPath, mod.installationPath);
    return turbowalk(sourceBase, entries => {
      entries.forEach(entry => {
        if (!entry.isDirectory) {
          const relPath: string = path.relative(sourceBase, entry.filePath);
          delete this.mContext.newDeployment[this.mNormalize(relPath)];
        }
      });
    });
  }

  public purge(installPath: string, dataPath: string): Promise<void> {
    // purge
    return this.purgeLinks(installPath, dataPath)
      .then(() => this.postPurge(dataPath, false))
      .then(() => undefined);
  }

  public isActive(): boolean {
    return false;
  }

  public externalChanges(gameId: string,
                         installPath: string,
                         dataPath: string,
                         activation: IDeployedFile[]): Promise<IFileChange[]> {
    const state = this.mApi.store.getState();

    const nonLinks: IFileChange[] = [];

    return Promise.map(activation, fileEntry => {
      const fileDataPath = [dataPath, fileEntry.relPath].join(path.sep);
      const fileModPath = [installPath, fileEntry.source, fileEntry.relPath].join(path.sep);
      let sourceDeleted: boolean = false;
      let destDeleted: boolean = false;
      let destTime: Date;

      return this.stat(fileModPath)
        .catch(err => {
          // can't stat source, probably the file was deleted
          sourceDeleted = true;
          return Promise.resolve();
        })
        .then(() => this.statLink(fileDataPath))
        .catch(err => {
          // can't stat destination, probably the file was deleted
          destDeleted = true;
          return Promise.resolve(undefined);
        })
        .then(destStats => {
          if (destStats !== undefined) {
            destTime = destStats.mtime;
          }
          return sourceDeleted || destDeleted
            ? Promise.resolve(false)
            : this.isLink(fileDataPath, fileModPath);
        })
        .then((isLink?: boolean) => {
          if (sourceDeleted && !destDeleted && this.canRestore()) {
            nonLinks.push({
              filePath: fileEntry.relPath,
              source: fileEntry.source,
              changeType: 'srcdeleted',
            });
          } else if (destDeleted && !sourceDeleted) {
            nonLinks.push({
              filePath: fileEntry.relPath,
              source: fileEntry.source,
              changeType: 'deleted',
            });
          } else if (!sourceDeleted && !destDeleted && !isLink) {
            nonLinks.push({
              filePath: fileEntry.relPath,
              source: fileEntry.source,
              changeType: 'refchange',
            });
          /* TODO not registering these atm as we have no way to "undo" anyway
          } else if (destTime.getTime() !== fileEntry.time) {
            nonLinks.push({
              filePath: fileEntry.relPath,
              source: fileEntry.source,
              changeType: 'valchange',
            });
          */
          }
          return Promise.resolve(undefined);
        });
      }, { concurrency: 200 }).then(() => Promise.resolve(nonLinks));
  }

  protected abstract linkFile(linkPath: string, sourcePath: string): Promise<void>;
  protected abstract unlinkFile(linkPath: string, sourcePath: string): Promise<void>;
  protected abstract purgeLinks(installPath: string, dataPath: string): Promise<void>;
  protected abstract isLink(linkPath: string, sourcePath: string): Promise<boolean>;
  /**
   * must return true if this deployment method is able to restore a file after the
   * "original" was deleted. This is essentially true for hard links (since the file
   * data isn't gone after removing the original) and false for everything else
   */
  protected abstract canRestore(): boolean;

  protected stat(filePath: string): Promise<fs.Stats> {
    return fs.statAsync(filePath);
  }

  protected statLink(filePath: string): Promise<fs.Stats> {
    return fs.lstatAsync(filePath);
  }

  private deployFile(key: string, installPathStr: string, dataPath: string,
                     replace: boolean): Promise<IDeployedFile> {
    const fullPath = path.join(installPathStr, this.mContext.newDeployment[key].source,
                               this.mContext.newDeployment[key].relPath);
    const fullOutputPath =
        path.join(dataPath, this.mContext.newDeployment[key].target || '',
                  this.mContext.newDeployment[key].relPath);

    const backupProm: Promise<void> = replace
      ? Promise.resolve(undefined)
      : this.isLink(fullOutputPath, fullPath)
        ? Promise.resolve(undefined)
        : fs.renameAsync(fullOutputPath, fullOutputPath + BACKUP_TAG)
          .catch(err => (err.code === 'ENOENT')
            // if the backup fails because there is nothing to backup, that's great,
            // that's the most common outcome. Otherwise we failed to backup an existing
            // file, so continuing could cause data loss
            ? Promise.resolve(undefined)
            : Promise.reject(err));

    return backupProm
      .then(() => this.linkFile(fullOutputPath, fullPath))
      .then(() => {
        this.mContext.previousDeployment[key] = this.mContext.newDeployment[key];
        return this.mContext.newDeployment[key];
      });
  }

  private diffActivation(before: IDeployment, after: IDeployment) {
    const keysBefore = Object.keys(before);
    const keysAfter = Object.keys(after);
    const keysBoth = _.intersection(keysBefore, keysAfter);
    return {
      added: _.difference(keysAfter, keysBefore),
      removed: _.difference(keysBefore, keysAfter),
      sourceChanged: keysBoth.filter((key: string) => before[key].source !== after[key].source),
      contentChanged: keysBoth.filter((key: string) =>
         (before[key].time !== after[key].time) && (before[key].source === after[key].source)),
    };
  }

  private postPurge(baseDir: string, doRemove: boolean): Promise<boolean> {
    // recursively go through directories and remove empty ones !if! we encountered a
    // __delete_if_empty file in the hierarchy so far
    let empty = true;
    let queue = Promise.resolve();
    return turbowalk(baseDir, entries => {
      doRemove = doRemove ||
        (entries.find(entry =>
          !entry.isDirectory
          && path.basename(entry.filePath) === LinkingActivator.TAG_NAME) !== undefined);
      const dirs = entries.filter(entry => entry.isDirectory);
      // recurse into subdirectories
      queue = queue.then(() =>
        Promise.each(dirs, dir => this.postPurge(dir.filePath, doRemove)
                                    .then(removed => {
                                      if (!removed) { empty = false; }
                                    }))
        .then(() => {
          // then check files. if there are any, this isn't empty. plus we
          // restore backups here
          const files = entries.filter(entry => !entry.isDirectory &&
                                      path.basename(entry.filePath) !==
                                          LinkingActivator.TAG_NAME);
          if (files.length > 0) {
            empty = false;
            return Promise.map(
                files.filter(entry =>
                                 path.extname(entry.filePath) === BACKUP_TAG),
                entry => fs.renameAsync(
                    entry.filePath,
                    entry.filePath.substr(
                        0, entry.filePath.length - BACKUP_TAG.length)))
              .then(() => undefined);
          } else {
            return Promise.resolve();
          }
        }));
    }, { recurse: false })
    .then(() => queue)
        .then(() => (empty && doRemove)
          ? fs.unlinkAsync(path.join(baseDir, LinkingActivator.TAG_NAME))
                .catch(err => err.code === 'ENOENT' ? Promise.resolve() : Promise.reject(err))
                .then(() => fs.rmdirAsync(baseDir))
                .then(() => true)
          : Promise.resolve(false));
  }
}

export default LinkingActivator;<|MERGE_RESOLUTION|>--- conflicted
+++ resolved
@@ -134,15 +134,11 @@
     return Promise.map([].concat(removed, sourceChanged, contentChanged),
                        key => {
                          const outputPath = path.join(
-<<<<<<< HEAD
-                             dataPath, previousDeployment[key].relPath);
+                             dataPath, this.mContext.previousDeployment[key].relPath);
                          const sourcePath = path.join(installationPath,
-                             previousDeployment[key].source, previousDeployment[key].relPath);
+                           this.mContext.previousDeployment[key].source,
+                           this.mContext.previousDeployment[key].relPath);
                          return this.unlinkFile(outputPath, sourcePath)
-=======
-                             dataPath, this.mContext.previousDeployment[key].relPath);
-                         return this.unlinkFile(outputPath)
->>>>>>> 0fe9b408
                              .catch(err => {
                                if (err.code !== 'ENOENT') {
                                  return Promise.reject(err);
